--- conflicted
+++ resolved
@@ -89,15 +89,9 @@
       - "80:8080"
       - "443:8443"
     volumes:
-<<<<<<< HEAD
-      # SSL certificates
-      - ../ssl-certs/certs:/etc/ssl/certs:ro
-      - ../ssl-certs/private:/etc/ssl/private:ro
-=======
       # Mount SSL certificates from host for HTTPS
       - ../ssl-certs/certs/fullchain.crt:/etc/ssl/certs/fullchain.crt:ro
       - ../ssl-certs/private/private.key:/etc/ssl/private/private.key:ro
->>>>>>> 8155f372
     depends_on:
       api:
         condition: service_healthy
